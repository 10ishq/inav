/*
 * This file is part of Cleanflight.
 *
 * Cleanflight is free software: you can redistribute it and/or modify
 * it under the terms of the GNU General Public License as published by
 * the Free Software Foundation, either version 3 of the License, or
 * (at your option) any later version.
 *
 * Cleanflight is distributed in the hope that it will be useful,
 * but WITHOUT ANY WARRANTY; without even the implied warranty of
 * MERCHANTABILITY or FITNESS FOR A PARTICULAR PURPOSE.  See the
 * GNU General Public License for more details.
 *
 * You should have received a copy of the GNU General Public License
 * along with Cleanflight.  If not, see <http://www.gnu.org/licenses/>.
 */

#include <stdbool.h>
#include <stdlib.h>
#include <stdint.h>
#include <math.h>

#include "platform.h"

#include "common/maths.h"
#include "common/axis.h"
#include "common/color.h"

#include "drivers/sensor.h"
#include "drivers/accgyro.h"
#include "drivers/compass.h"
#include "drivers/light_led.h"

#include "drivers/gpio.h"
#include "drivers/system.h"
#include "drivers/serial.h"
#include "drivers/timer.h"
#include "drivers/pwm_rx.h"

#include "sensors/sensors.h"
#include "sensors/boardalignment.h"
#include "sensors/sonar.h"
#include "sensors/compass.h"
#include "sensors/acceleration.h"
#include "sensors/barometer.h"
#include "sensors/gyro.h"
#include "sensors/battery.h"

#include "io/beeper.h"
#include "io/display.h"
#include "io/escservo.h"
#include "io/rc_controls.h"
#include "io/rc_curves.h"
#include "io/gimbal.h"
#include "io/gps.h"
#include "io/ledstrip.h"
#include "io/serial.h"
#include "io/serial_cli.h"
#include "io/serial_msp.h"
#include "io/statusindicator.h"

#include "rx/rx.h"
#include "rx/msp.h"

#include "telemetry/telemetry.h"
#include "blackbox/blackbox.h"

#include "flight/mixer.h"
#include "flight/pid.h"
#include "flight/imu.h"
#include "flight/altitudehold.h"
#include "flight/failsafe.h"
<<<<<<< HEAD
=======
#include "flight/autotune.h"
#include "flight/gtune.h"
>>>>>>> f15cedd0
#include "flight/navigation.h"
#include "flight/filter.h"


#include "config/runtime_config.h"
#include "config/config.h"
#include "config/config_profile.h"
#include "config/config_master.h"

// June 2013     V2.2-dev

enum {
    ALIGN_GYRO = 0,
    ALIGN_ACCEL = 1,
    ALIGN_MAG = 2
};

/* VBAT monitoring interval (in microseconds) - 1s*/
#define VBATINTERVAL (6 * 3500)       
/* IBat monitoring interval (in microseconds) - 6 default looptimes */
#define IBATINTERVAL (6 * 3500)       

uint32_t currentTime = 0;
uint32_t previousTime = 0;
uint16_t cycleTime = 0;         // this is the number in micro second to achieve a full loop, it can differ a little and is taken into account in the PID loop

int16_t magHold;
int16_t headFreeModeHold;

uint8_t motorControlEnable = false;

int16_t telemTemperature1;      // gyro sensor temperature
static uint32_t disarmAt;     // Time of automatic disarm when "Don't spin the motors when armed" is enabled and auto_disarm_delay is nonzero

extern uint8_t dynP8[3], dynI8[3], dynD8[3], PIDweight[3];

static bool isRXDataNew;

typedef void (*pidControllerFuncPtr)(pidProfile_t *pidProfile, controlRateConfig_t *controlRateConfig,
        uint16_t max_angle_inclination, rollAndPitchTrims_t *angleTrim, rxConfig_t *rxConfig);            // pid controller function prototype

extern pidControllerFuncPtr pid_controller;

void applyAndSaveAccelerometerTrimsDelta(rollAndPitchTrims_t *rollAndPitchTrimsDelta)
{
    currentProfile->accelerometerTrims.values.roll += rollAndPitchTrimsDelta->values.roll;
    currentProfile->accelerometerTrims.values.pitch += rollAndPitchTrimsDelta->values.pitch;

    saveConfigAndNotify();
}

<<<<<<< HEAD
=======
#ifdef AUTOTUNE

void updateAutotuneState(void)
{
    static bool landedAfterAutoTuning = false;
    static bool autoTuneWasUsed = false;

    if (IS_RC_MODE_ACTIVE(BOXAUTOTUNE)) {
        if (!FLIGHT_MODE(AUTOTUNE_MODE)) {
            if (ARMING_FLAG(ARMED)) {
                if (isAutotuneIdle() || landedAfterAutoTuning) {
                    autotuneReset();
                    landedAfterAutoTuning = false;
                }
                autotuneBeginNextPhase(&currentProfile->pidProfile);
                ENABLE_FLIGHT_MODE(AUTOTUNE_MODE);
                autoTuneWasUsed = true;
            } else {
                if (havePidsBeenUpdatedByAutotune()) {
                    saveConfigAndNotify();
                    autotuneReset();
                }
            }
        }
        return;
    }

    if (FLIGHT_MODE(AUTOTUNE_MODE)) {
        autotuneEndPhase();
        DISABLE_FLIGHT_MODE(AUTOTUNE_MODE);
    }

    if (!ARMING_FLAG(ARMED) && autoTuneWasUsed) {
        landedAfterAutoTuning = true;
    }
}
#endif

#ifdef GTUNE

void updateGtuneState(void)
{
    static bool GTuneWasUsed = false;

    if (IS_RC_MODE_ACTIVE(BOXGTUNE)) {
        if (!FLIGHT_MODE(GTUNE_MODE) && ARMING_FLAG(ARMED)) {
            ENABLE_FLIGHT_MODE(GTUNE_MODE);
            init_Gtune(&currentProfile->pidProfile);
            GTuneWasUsed = true;
        }
        if (!FLIGHT_MODE(GTUNE_MODE) && !ARMING_FLAG(ARMED) && GTuneWasUsed) {
            saveConfigAndNotify();
            GTuneWasUsed = false;
        }
    } else {
        if (FLIGHT_MODE(GTUNE_MODE) && ARMING_FLAG(ARMED)) {
    	    DISABLE_FLIGHT_MODE(GTUNE_MODE);
        }
    }
}
#endif

>>>>>>> f15cedd0
bool isCalibrating()
{
#ifdef BARO
    if (sensors(SENSOR_BARO) && !isBaroCalibrationComplete()) {
        return true;
    }
#endif

    // Note: compass calibration is handled completely differently, outside of the main loop, see f.CALIBRATE_MAG

    return (!isAccelerationCalibrationComplete() && sensors(SENSOR_ACC)) || (!isGyroCalibrationComplete());
}

void annexCode(void)
{
    int32_t tmp, tmp2;
    int32_t axis, prop1 = 0, prop2;

    static uint32_t vbatLastServiced = 0;
    static uint32_t ibatLastServiced = 0;
    // PITCH & ROLL only dynamic PID adjustment,  depending on throttle value
    if (rcData[THROTTLE] < currentControlRateProfile->tpa_breakpoint) {
        prop2 = 100;
    } else {
        if (rcData[THROTTLE] < 2000) {
            prop2 = 100 - (uint16_t)currentControlRateProfile->dynThrPID * (rcData[THROTTLE] - currentControlRateProfile->tpa_breakpoint) / (2000 - currentControlRateProfile->tpa_breakpoint);
        } else {
            prop2 = 100 - currentControlRateProfile->dynThrPID;
        }
    }

    for (axis = 0; axis < 3; axis++) {
        tmp = MIN(ABS(rcData[axis] - masterConfig.rxConfig.midrc), 500);
        if (axis == ROLL || axis == PITCH) {
            if (currentProfile->rcControlsConfig.deadband) {
                if (tmp > currentProfile->rcControlsConfig.deadband) {
                    tmp -= currentProfile->rcControlsConfig.deadband;
                } else {
                    tmp = 0;
                }
            }

            tmp2 = tmp / 100;
            rcCommand[axis] = lookupPitchRollRC[tmp2] + (tmp - tmp2 * 100) * (lookupPitchRollRC[tmp2 + 1] - lookupPitchRollRC[tmp2]) / 100;
            prop1 = 100 - (uint16_t)currentControlRateProfile->rates[axis] * tmp / 500;
            prop1 = (uint16_t)prop1 * prop2 / 100;
        } else if (axis == YAW) {
            if (currentProfile->rcControlsConfig.yaw_deadband) {
                if (tmp > currentProfile->rcControlsConfig.yaw_deadband) {
                    tmp -= currentProfile->rcControlsConfig.yaw_deadband;
                } else {
                    tmp = 0;
                }
            }
            tmp2 = tmp / 100;
            rcCommand[axis] = (lookupYawRC[tmp2] + (tmp - tmp2 * 100) * (lookupYawRC[tmp2 + 1] - lookupYawRC[tmp2]) / 100) * -masterConfig.yaw_control_direction;
            prop1 = 100 - (uint16_t)currentControlRateProfile->rates[axis] * ABS(tmp) / 500;
        }
        // FIXME axis indexes into pids.  use something like lookupPidIndex(rc_alias_e alias) to reduce coupling.
        dynP8[axis] = (uint16_t)currentProfile->pidProfile.P8[axis] * prop1 / 100;
        dynI8[axis] = (uint16_t)currentProfile->pidProfile.I8[axis] * prop1 / 100;
        dynD8[axis] = (uint16_t)currentProfile->pidProfile.D8[axis] * prop1 / 100;

        // non coupled PID reduction scaler used in PID controller 1 and PID controller 2. YAW TPA disabled. 100 means 100% of the pids
        if (axis == YAW) {
            PIDweight[axis] = 100;
        }
        else {
            PIDweight[axis] = prop2;
        }

        if (rcData[axis] < masterConfig.rxConfig.midrc)
            rcCommand[axis] = -rcCommand[axis];
    }

    tmp = constrain(rcData[THROTTLE], masterConfig.rxConfig.mincheck, PWM_RANGE_MAX);
    tmp = (uint32_t)(tmp - masterConfig.rxConfig.mincheck) * PWM_RANGE_MIN / (PWM_RANGE_MAX - masterConfig.rxConfig.mincheck);       // [MINCHECK;2000] -> [0;1000]
    tmp2 = tmp / 100;
    rcCommand[THROTTLE] = lookupThrottleRC[tmp2] + (tmp - tmp2 * 100) * (lookupThrottleRC[tmp2 + 1] - lookupThrottleRC[tmp2]) / 100;    // [0;1000] -> expo -> [MINTHROTTLE;MAXTHROTTLE]

    if (FLIGHT_MODE(HEADFREE_MODE)) {
        float radDiff = degreesToRadians(heading - headFreeModeHold);
        float cosDiff = cos_approx(radDiff);
        float sinDiff = sin_approx(radDiff);
        int16_t rcCommand_PITCH = rcCommand[PITCH] * cosDiff + rcCommand[ROLL] * sinDiff;
        rcCommand[ROLL] = rcCommand[ROLL] * cosDiff - rcCommand[PITCH] * sinDiff;
        rcCommand[PITCH] = rcCommand_PITCH;
    }

    if (feature(FEATURE_VBAT)) {
        if ((int32_t)(currentTime - vbatLastServiced) >= VBATINTERVAL) {
            vbatLastServiced = currentTime;
            updateBattery();
        }
    }

    if (feature(FEATURE_CURRENT_METER)) {
        int32_t ibatTimeSinceLastServiced = (int32_t) (currentTime - ibatLastServiced);

        if (ibatTimeSinceLastServiced >= IBATINTERVAL) {
            ibatLastServiced = currentTime;
            updateCurrentMeter(ibatTimeSinceLastServiced, &masterConfig.rxConfig, masterConfig.flight3DConfig.deadband3d_throttle);
        }
    }

    beeperUpdate();          //call periodic beeper handler

    if (ARMING_FLAG(ARMED)) {
        LED0_ON;
    } else {
        if (IS_RC_MODE_ACTIVE(BOXARM) == 0) {
            ENABLE_ARMING_FLAG(OK_TO_ARM);
        }

        if (!STATE(SMALL_ANGLE)) {
            DISABLE_ARMING_FLAG(OK_TO_ARM);
        }

        if (isCalibrating()) {
            warningLedFlash();
            DISABLE_ARMING_FLAG(OK_TO_ARM);
        } else {
            if (ARMING_FLAG(OK_TO_ARM)) {
                warningLedDisable();
            } else {
                warningLedFlash();
            }
        }

        warningLedUpdate();
    }

#ifdef TELEMETRY
    telemetryCheckState();
#endif

    handleSerial();

#ifdef GPS
    if (sensors(SENSOR_GPS)) {
        updateGpsIndicator(currentTime);
    }
#endif

    // Read out gyro temperature. can use it for something somewhere. maybe get MCU temperature instead? lots of fun possibilities.
    if (gyro.temperature)
        gyro.temperature(&telemTemperature1);
}

void mwDisarm(void)
{
    if (ARMING_FLAG(ARMED)) {
        DISABLE_ARMING_FLAG(ARMED);

#ifdef BLACKBOX
        if (feature(FEATURE_BLACKBOX)) {
            finishBlackbox();
        }
#endif

        beeper(BEEPER_DISARMING);      // emit disarm tone
    }
}

#define TELEMETRY_FUNCTION_MASK (FUNCTION_TELEMETRY_FRSKY | FUNCTION_TELEMETRY_HOTT | FUNCTION_TELEMETRY_MSP | FUNCTION_TELEMETRY_SMARTPORT)

void releaseSharedTelemetryPorts(void) {
    serialPort_t *sharedPort = findSharedSerialPort(TELEMETRY_FUNCTION_MASK, FUNCTION_MSP);
    while (sharedPort) {
        mspReleasePortIfAllocated(sharedPort);
        sharedPort = findNextSharedSerialPort(TELEMETRY_FUNCTION_MASK, FUNCTION_MSP);
    }
}

void mwArm(void)
{
    if (ARMING_FLAG(OK_TO_ARM)) {
        if (ARMING_FLAG(ARMED)) {
            return;
        }
        if (IS_RC_MODE_ACTIVE(BOXFAILSAFE)) {
            return;
        }
        if (!ARMING_FLAG(PREVENT_ARMING)) {
            ENABLE_ARMING_FLAG(ARMED);
            headFreeModeHold = heading;

#ifdef BLACKBOX
            if (feature(FEATURE_BLACKBOX)) {
                serialPort_t *sharedBlackboxAndMspPort = findSharedSerialPort(FUNCTION_BLACKBOX, FUNCTION_MSP);
                if (sharedBlackboxAndMspPort) {
                    mspReleasePortIfAllocated(sharedBlackboxAndMspPort);
                }
                startBlackbox();
            }
#endif
            disarmAt = millis() + masterConfig.auto_disarm_delay * 1000;   // start disarm timeout, will be extended when throttle is nonzero

            //beep to indicate arming
#ifdef GPS
            if (feature(FEATURE_GPS) && STATE(GPS_FIX) && GPS_numSat >= 5)
                beeper(BEEPER_ARMING_GPS_FIX);
            else
                beeper(BEEPER_ARMING);
#else
            beeper(BEEPER_ARMING);
#endif

            return;
        }
    }

    if (!ARMING_FLAG(ARMED)) {
        beeperConfirmationBeeps(1);
    }
}

// Automatic ACC Offset Calibration
bool AccInflightCalibrationArmed = false;
bool AccInflightCalibrationMeasurementDone = false;
bool AccInflightCalibrationSavetoEEProm = false;
bool AccInflightCalibrationActive = false;
uint16_t InflightcalibratingA = 0;

void handleInflightCalibrationStickPosition(void)
{
    if (AccInflightCalibrationMeasurementDone) {
        // trigger saving into eeprom after landing
        AccInflightCalibrationMeasurementDone = false;
        AccInflightCalibrationSavetoEEProm = true;
    } else {
        AccInflightCalibrationArmed = !AccInflightCalibrationArmed;
        if (AccInflightCalibrationArmed) {
            beeper(BEEPER_ACC_CALIBRATION);
        } else {
            beeper(BEEPER_ACC_CALIBRATION_FAIL);
        }
    }
}

void updateInflightCalibrationState(void)
{
    if (AccInflightCalibrationArmed && ARMING_FLAG(ARMED) && rcData[THROTTLE] > masterConfig.rxConfig.mincheck && !IS_RC_MODE_ACTIVE(BOXARM)) {   // Copter is airborne and you are turning it off via boxarm : start measurement
        InflightcalibratingA = 50;
        AccInflightCalibrationArmed = false;
    }
    if (IS_RC_MODE_ACTIVE(BOXCALIB)) {      // Use the Calib Option to activate : Calib = TRUE Meausrement started, Land and Calib = 0 measurement stored
        if (!AccInflightCalibrationActive && !AccInflightCalibrationMeasurementDone)
            InflightcalibratingA = 50;
        AccInflightCalibrationActive = true;
    } else if (AccInflightCalibrationMeasurementDone && !ARMING_FLAG(ARMED)) {
        AccInflightCalibrationMeasurementDone = false;
        AccInflightCalibrationSavetoEEProm = true;
    }
}

void updateMagHold(void)
{
    if (ABS(rcCommand[YAW]) < 70 && FLIGHT_MODE(MAG_MODE)) {
        int16_t dif = heading - magHold;
        if (dif <= -180)
            dif += 360;
        if (dif >= +180)
            dif -= 360;
        dif *= -masterConfig.yaw_control_direction;
        if (STATE(SMALL_ANGLE))
            rcCommand[YAW] -= dif * currentProfile->pidProfile.P8[PIDMAG] / 30;    // 18 deg
    } else
        magHold = heading;
}

typedef enum {
#ifdef MAG
    UPDATE_COMPASS_TASK,
#endif
#ifdef BARO
    UPDATE_BARO_TASK,
#endif
#ifdef SONAR
    UPDATE_SONAR_TASK,
#endif
#if defined(BARO) || defined(SONAR)
    CALCULATE_ALTITUDE_TASK,
#endif
    UPDATE_DISPLAY_TASK
} periodicTasks;

#define PERIODIC_TASK_COUNT (UPDATE_DISPLAY_TASK + 1)


void executePeriodicTasks(void)
{
    static int periodicTaskIndex = 0;

    switch (periodicTaskIndex++) {
#ifdef MAG
    case UPDATE_COMPASS_TASK:
        if (sensors(SENSOR_MAG)) {
            updateCompass(&masterConfig.magZero);
        }
        break;
#endif

#ifdef BARO
    case UPDATE_BARO_TASK:
        if (sensors(SENSOR_BARO)) {
            baroUpdate(currentTime);
        }
        break;
#endif

#if defined(BARO) || defined(SONAR)
    case CALCULATE_ALTITUDE_TASK:

#if defined(BARO) && !defined(SONAR)
        if (sensors(SENSOR_BARO) && isBaroReady()) {
#endif
#if defined(BARO) && defined(SONAR)
        if ((sensors(SENSOR_BARO) && isBaroReady()) || sensors(SENSOR_SONAR)) {
#endif
#if !defined(BARO) && defined(SONAR)
        if (sensors(SENSOR_SONAR)) {
#endif
            calculateEstimatedAltitude(currentTime);
        }
        break;
#endif
#ifdef SONAR
    case UPDATE_SONAR_TASK:
        if (sensors(SENSOR_SONAR)) {
            sonarUpdate();
        }
        break;
#endif
#ifdef DISPLAY
    case UPDATE_DISPLAY_TASK:
        if (feature(FEATURE_DISPLAY)) {
            updateDisplay();
        }
        break;
#endif
    }

    if (periodicTaskIndex >= PERIODIC_TASK_COUNT) {
        periodicTaskIndex = 0;
    }
}

void processRx(void)
{
    static bool armedBeeperOn = false;

    calculateRxChannelsAndUpdateFailsafe(currentTime);

    // in 3D mode, we need to be able to disarm by switch at any time
    if (feature(FEATURE_3D)) {
        if (!IS_RC_MODE_ACTIVE(BOXARM))
            mwDisarm();
    }

    updateRSSI(currentTime);

    if (feature(FEATURE_FAILSAFE)) {

        if (currentTime > FAILSAFE_POWER_ON_DELAY_US && !failsafeIsMonitoring()) {
            failsafeStartMonitoring();
        }

        failsafeUpdateState();
    }

    throttleStatus_e throttleStatus = calculateThrottleStatus(&masterConfig.rxConfig, masterConfig.flight3DConfig.deadband3d_throttle);

    if (throttleStatus == THROTTLE_LOW) {
        pidResetErrorAngle();
        pidResetErrorGyro();
    }

    // When armed and motors aren't spinning, do beeps and then disarm
    // board after delay so users without buzzer won't lose fingers.
    // mixTable constrains motor commands, so checking  throttleStatus is enough
    if (ARMING_FLAG(ARMED)
        && feature(FEATURE_MOTOR_STOP)
        && !STATE(FIXED_WING)
    ) {
        if (isUsingSticksForArming()) {
            if (throttleStatus == THROTTLE_LOW) {
                if (masterConfig.auto_disarm_delay != 0
                    && (int32_t)(disarmAt - millis()) < 0
                ) {
                    // auto-disarm configured and delay is over
                    mwDisarm();
                    armedBeeperOn = false;
                } else {
                    // still armed; do warning beeps while armed
                    beeper(BEEPER_ARMED);
                    armedBeeperOn = true;
                }
            } else {
                // throttle is not low
                if (masterConfig.auto_disarm_delay != 0) {
                    // extend disarm time
                    disarmAt = millis() + masterConfig.auto_disarm_delay * 1000;
                }

                if (armedBeeperOn) {
                    beeperSilence();
                    armedBeeperOn = false;
                }
            }
        } else {
            // arming is via AUX switch; beep while throttle low
            if (throttleStatus == THROTTLE_LOW) {
                beeper(BEEPER_ARMED);
                armedBeeperOn = true;
            } else if (armedBeeperOn) {
                beeperSilence();
                armedBeeperOn = false;
            }
        }
    }

    processRcStickPositions(&masterConfig.rxConfig, throttleStatus, masterConfig.retarded_arm, masterConfig.disarm_kill_switch);

    if (feature(FEATURE_INFLIGHT_ACC_CAL)) {
        updateInflightCalibrationState();
    }

    updateActivatedModes(currentProfile->modeActivationConditions);

    if (!cliMode) {
        updateAdjustmentStates(currentProfile->adjustmentRanges);
        processRcAdjustments(currentControlRateProfile, &masterConfig.rxConfig);
    }

    bool canUseHorizonMode = true;

    if ((IS_RC_MODE_ACTIVE(BOXANGLE) || (feature(FEATURE_FAILSAFE) && failsafeIsActive())) && (sensors(SENSOR_ACC))) {
        // bumpless transfer to Level mode
    	canUseHorizonMode = false;

        if (!FLIGHT_MODE(ANGLE_MODE)) {
            pidResetErrorAngle();
            ENABLE_FLIGHT_MODE(ANGLE_MODE);
        }
    } else {
        DISABLE_FLIGHT_MODE(ANGLE_MODE); // failsafe support
    }

    if (IS_RC_MODE_ACTIVE(BOXHORIZON) && canUseHorizonMode) {

        DISABLE_FLIGHT_MODE(ANGLE_MODE);

        if (!FLIGHT_MODE(HORIZON_MODE)) {
            pidResetErrorAngle();
            ENABLE_FLIGHT_MODE(HORIZON_MODE);
        }
    } else {
        DISABLE_FLIGHT_MODE(HORIZON_MODE);
    }

    if (FLIGHT_MODE(ANGLE_MODE) || FLIGHT_MODE(HORIZON_MODE)) {
        LED1_ON;
    } else {
        LED1_OFF;
    }

#ifdef  MAG
    if (sensors(SENSOR_ACC) || sensors(SENSOR_MAG)) {
        if (IS_RC_MODE_ACTIVE(BOXMAG)) {
            if (!FLIGHT_MODE(MAG_MODE)) {
                ENABLE_FLIGHT_MODE(MAG_MODE);
                magHold = heading;
            }
        } else {
            DISABLE_FLIGHT_MODE(MAG_MODE);
        }
        if (IS_RC_MODE_ACTIVE(BOXHEADFREE)) {
            if (!FLIGHT_MODE(HEADFREE_MODE)) {
                ENABLE_FLIGHT_MODE(HEADFREE_MODE);
            }
        } else {
            DISABLE_FLIGHT_MODE(HEADFREE_MODE);
        }
        if (IS_RC_MODE_ACTIVE(BOXHEADADJ)) {
            headFreeModeHold = heading; // acquire new heading
        }
    }
#endif

#ifdef GPS
    if (sensors(SENSOR_GPS)) {
        updateGpsWaypointsAndMode();
    }
#endif

    if (IS_RC_MODE_ACTIVE(BOXPASSTHRU)) {
        ENABLE_FLIGHT_MODE(PASSTHRU_MODE);
    } else {
        DISABLE_FLIGHT_MODE(PASSTHRU_MODE);
    }

    if (masterConfig.mixerMode == MIXER_FLYING_WING || masterConfig.mixerMode == MIXER_AIRPLANE) {
        DISABLE_FLIGHT_MODE(HEADFREE_MODE);
    }

#ifdef TELEMETRY
    if (feature(FEATURE_TELEMETRY)) {
        if ((!masterConfig.telemetryConfig.telemetry_switch && ARMING_FLAG(ARMED)) ||
                (masterConfig.telemetryConfig.telemetry_switch && IS_RC_MODE_ACTIVE(BOXTELEMETRY))) {

            releaseSharedTelemetryPorts();
        } else {
            // the telemetry state must be checked immediately so that shared serial ports are released.
            telemetryCheckState();
            mspAllocateSerialPorts(&masterConfig.serialConfig);
        }
    }
#endif

}

void filterRc(void){
    static int16_t lastCommand[4] = { 0, 0, 0, 0 };
    static int16_t deltaRC[4] = { 0, 0, 0, 0 };
    static int16_t factor, rcInterpolationFactor;
    static filterStatePt1_t filteredCycleTimeState;
    uint16_t rxRefreshRate, filteredCycleTime;

    // Set RC refresh rate for sampling and channels to filter
   	initRxRefreshRate(&rxRefreshRate);

    filteredCycleTime = filterApplyPt1(cycleTime, &filteredCycleTimeState, 1);
    rcInterpolationFactor = rxRefreshRate / filteredCycleTime + 1;

    if (isRXDataNew) {
        for (int channel=0; channel < 4; channel++) {
        	deltaRC[channel] = rcData[channel] -  (lastCommand[channel] - deltaRC[channel] * factor / rcInterpolationFactor);
            lastCommand[channel] = rcData[channel];
        }

        isRXDataNew = false;
        factor = rcInterpolationFactor - 1;
    } else {
        factor--;
    }

    // Interpolate steps of rcData
    if (factor > 0) {
        for (int channel=0; channel < 4; channel++) {
            rcData[channel] = lastCommand[channel] - deltaRC[channel] * factor/rcInterpolationFactor;
         }
    } else {
        factor = 0;
    }
}

void loop(void)
{
    static uint32_t loopTime;
#if defined(BARO) || defined(SONAR)
    static bool haveProcessedAnnexCodeOnce = false;
#endif

    updateRx(currentTime);

    if (shouldProcessRx(currentTime)) {
        processRx();
        isRXDataNew = true;

#ifdef BARO
        // the 'annexCode' initialses rcCommand, updateAltHoldState depends on valid rcCommand data.
        if (haveProcessedAnnexCodeOnce) {
            if (sensors(SENSOR_BARO)) {
                updateAltHoldState();
            }
        }
#endif

#ifdef SONAR
        // the 'annexCode' initialses rcCommand, updateAltHoldState depends on valid rcCommand data.
        if (haveProcessedAnnexCodeOnce) {
            if (sensors(SENSOR_SONAR)) {
                updateSonarAltHoldState();
            }
        }
#endif

    } else {
        // not processing rx this iteration
        executePeriodicTasks();

        // if GPS feature is enabled, gpsThread() will be called at some intervals to check for stuck
        // hardware, wrong baud rates, init GPS if needed, etc. Don't use SENSOR_GPS here as gpsThread() can and will
        // change this based on available hardware
#ifdef GPS
        if (feature(FEATURE_GPS)) {
            gpsThread();
        }
#endif
    }

    currentTime = micros();
    if (masterConfig.looptime == 0 || (int32_t)(currentTime - loopTime) >= 0) {
        loopTime = currentTime + masterConfig.looptime;

        imuUpdate(&currentProfile->accelerometerTrims);

        // Measure loop rate just after reading the sensors
        currentTime = micros();
        cycleTime = (int32_t)(currentTime - previousTime);
        previousTime = currentTime;

        // Gyro Low Pass
        if (currentProfile->pidProfile.gyro_cut_hz) {
            int axis;
            static filterStatePt1_t gyroADCState[XYZ_AXIS_COUNT];

            for (axis = 0; axis < XYZ_AXIS_COUNT; axis++) {
        	    gyroADC[axis] = filterApplyPt1(gyroADC[axis], &gyroADCState[axis], currentProfile->pidProfile.gyro_cut_hz);
            }
        }

        if (masterConfig.rxConfig.rcSmoothing) {
            filterRc();
        }

        annexCode();
#if defined(BARO) || defined(SONAR)
        haveProcessedAnnexCodeOnce = true;
#endif

#ifdef MAG
        if (sensors(SENSOR_MAG)) {
        	updateMagHold();
        }
#endif

#ifdef GTUNE
        updateGtuneState();
#endif

#if defined(BARO) || defined(SONAR)
        if (sensors(SENSOR_BARO) || sensors(SENSOR_SONAR)) {
            if (FLIGHT_MODE(BARO_MODE) || FLIGHT_MODE(SONAR_MODE)) {
                applyAltHold(&masterConfig.airplaneConfig);
            }
        }
#endif

        // If we're armed, at minimum throttle, and we do arming via the
        // sticks, do not process yaw input from the rx.  We do this so the
        // motors do not spin up while we are trying to arm or disarm.
        // Allow yaw control for tricopters if the user wants the servo to move even when unarmed.
        if (isUsingSticksForArming() && rcData[THROTTLE] <= masterConfig.rxConfig.mincheck
#ifndef USE_QUAD_MIXER_ONLY
                && !((masterConfig.mixerMode == MIXER_TRI || masterConfig.mixerMode == MIXER_CUSTOM_TRI) && masterConfig.mixerConfig.tri_unarmed_servo)
                && masterConfig.mixerMode != MIXER_AIRPLANE
                && masterConfig.mixerMode != MIXER_FLYING_WING
#endif
        ) {
            rcCommand[YAW] = 0;
        }


        if (currentProfile->throttle_correction_value && (FLIGHT_MODE(ANGLE_MODE) || FLIGHT_MODE(HORIZON_MODE))) {
            rcCommand[THROTTLE] += calculateThrottleAngleCorrection(currentProfile->throttle_correction_value);
        }

#ifdef GPS
        if (sensors(SENSOR_GPS)) {
            if ((FLIGHT_MODE(GPS_HOME_MODE) || FLIGHT_MODE(GPS_HOLD_MODE)) && STATE(GPS_FIX_HOME)) {
                updateGpsStateForHomeAndHoldMode();
            }
        }
#endif

        // PID - note this is function pointer set by setPIDController()
        pid_controller(
            &currentProfile->pidProfile,
            currentControlRateProfile,
            masterConfig.max_angle_inclination,
            &currentProfile->accelerometerTrims,
            &masterConfig.rxConfig
        );

        mixTable();

#ifdef USE_SERVOS
        filterServos();
        writeServos();
#endif

        if (motorControlEnable) {
            writeMotors();
        }

#ifdef BLACKBOX
        if (!cliMode && feature(FEATURE_BLACKBOX)) {
            handleBlackbox();
        }
#endif
    }

#ifdef TELEMETRY
    if (!cliMode && feature(FEATURE_TELEMETRY)) {
        telemetryProcess(&masterConfig.rxConfig, masterConfig.flight3DConfig.deadband3d_throttle);
    }
#endif

#ifdef LED_STRIP
    if (feature(FEATURE_LED_STRIP)) {
        updateLedStrip();
    }
#endif
}<|MERGE_RESOLUTION|>--- conflicted
+++ resolved
@@ -70,11 +70,7 @@
 #include "flight/imu.h"
 #include "flight/altitudehold.h"
 #include "flight/failsafe.h"
-<<<<<<< HEAD
-=======
-#include "flight/autotune.h"
 #include "flight/gtune.h"
->>>>>>> f15cedd0
 #include "flight/navigation.h"
 #include "flight/filter.h"
 
@@ -126,46 +122,6 @@
     saveConfigAndNotify();
 }
 
-<<<<<<< HEAD
-=======
-#ifdef AUTOTUNE
-
-void updateAutotuneState(void)
-{
-    static bool landedAfterAutoTuning = false;
-    static bool autoTuneWasUsed = false;
-
-    if (IS_RC_MODE_ACTIVE(BOXAUTOTUNE)) {
-        if (!FLIGHT_MODE(AUTOTUNE_MODE)) {
-            if (ARMING_FLAG(ARMED)) {
-                if (isAutotuneIdle() || landedAfterAutoTuning) {
-                    autotuneReset();
-                    landedAfterAutoTuning = false;
-                }
-                autotuneBeginNextPhase(&currentProfile->pidProfile);
-                ENABLE_FLIGHT_MODE(AUTOTUNE_MODE);
-                autoTuneWasUsed = true;
-            } else {
-                if (havePidsBeenUpdatedByAutotune()) {
-                    saveConfigAndNotify();
-                    autotuneReset();
-                }
-            }
-        }
-        return;
-    }
-
-    if (FLIGHT_MODE(AUTOTUNE_MODE)) {
-        autotuneEndPhase();
-        DISABLE_FLIGHT_MODE(AUTOTUNE_MODE);
-    }
-
-    if (!ARMING_FLAG(ARMED) && autoTuneWasUsed) {
-        landedAfterAutoTuning = true;
-    }
-}
-#endif
-
 #ifdef GTUNE
 
 void updateGtuneState(void)
@@ -190,7 +146,6 @@
 }
 #endif
 
->>>>>>> f15cedd0
 bool isCalibrating()
 {
 #ifdef BARO
